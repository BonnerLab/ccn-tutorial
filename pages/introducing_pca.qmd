--- conflicted
+++ resolved
@@ -453,11 +453,7 @@
     return animation.to_html5_video()
 
 
-<<<<<<< HEAD
 # display(HTML(animate_pca_transformation(data)))
-=======
-display(HTML(animate_pca_transformation(data)))
->>>>>>> f5c8ad40
 
 ```
 
@@ -781,14 +777,10 @@
 
 print(f"rank = {(big_pca.eigenvalue > 0).sum().values}")
 
-<<<<<<< HEAD
 
 def view_thresholded_eigenspectrum(
     pca: PCA, *, threshold: int | float
 ) -> mpl.figure.Figure:
-=======
-def view_thresholded_eigenspectrum(pca: PCA, *, threshold: int | float):
->>>>>>> f5c8ad40
     fig = view_eigenspectrum(pca)
     ax = fig.get_axes()[0]
 
@@ -874,12 +866,8 @@
 ```{python}
 # | code-summary: Plot the apparent knee of the spectrum
 
-<<<<<<< HEAD
 
 def view_eigenspectrum_knee(pca: PCA, *, knee: int) -> mpl.figure.Figure:
-=======
-def view_eigenspectrum_knee(pca: PCA, *, knee: int):
->>>>>>> f5c8ad40
     fig = view_eigenspectrum(pca)
     ax = fig.get_axes()[0]
     ax.plot(
@@ -919,7 +907,6 @@
     return (np.sum(eigenspectrum) ** 2) / (eigenspectrum**2).sum()
 
 
-<<<<<<< HEAD
 def view_effective_dimensionality_examples(pca: PCA) -> mpl.figure.Figure:
     n_components = pca.sizes["component"]
 
@@ -972,9 +959,6 @@
 )
 
 view_effective_dimensionality_examples(big_pca)
-=======
-print(f"effective dimensionality = {compute_effective_dimensionality(big_pca['eigenvalue']).values.round(2)}")
->>>>>>> f5c8ad40
 ```
 
 However, keep in mind that this is a toy example with idealized data. As we will see, when using standard PCA on real data it may be impossible to identify a clear distinction between meaningful dimensions and noise.
